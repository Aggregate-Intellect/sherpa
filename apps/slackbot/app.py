--- conflicted
+++ resolved
@@ -171,28 +171,12 @@
     global loaders
     global chain
     global index
-<<<<<<< HEAD
     retrival = get_local_db(pdf_folder_path, OPENAI_KEY)
-=======
-    loaders = [UnstructuredPDFLoader(os.path.join(pdf_folder_path, fn)) for fn in os.listdir(pdf_folder_path)]
-    # loaders
-    documents = []
-    for loader in loaders:
-        documents.extend(loader.load())
-
-    index = VectorstoreIndexCreator(
-        embedding=OpenAIEmbeddings(openai_api_key=OPENAI_KEY),
-        text_splitter=CharacterTextSplitter(chunk_size=1000, chunk_overlap=0)).from_loaders(loaders)
->>>>>>> 379476a2
 
     llm = OpenAI(model_name="gpt-3.5-turbo", openai_api_key=OPENAI_KEY)
     chain = RetrievalQA.from_chain_type(llm=llm,
                                         chain_type="stuff",
-<<<<<<< HEAD
                                         retrieve=retrival,
-=======
-                                        retriever=index.vectorstore.as_retriever(),
->>>>>>> 379476a2
                                         input_key="question")
 
     return chain
