--- conflicted
+++ resolved
@@ -13,8 +13,4 @@
 pinecone-client
 Flask-Cors==3.0.10
 beautifulsoup4==4.12.2
-<<<<<<< HEAD
-markdown~=3.4.4         # Required by unstructured/partition/md.py
-=======
-pytest
->>>>>>> fec45094
+markdown~=3.4.4         # Required by unstructured/partition/md.py