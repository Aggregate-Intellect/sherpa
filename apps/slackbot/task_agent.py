--- conflicted
+++ resolved
@@ -46,14 +46,10 @@
         self.max_iterations = max_iterations
         self.loop_count = 0
         self.ai_id = ai_id
-<<<<<<< HEAD
         self.previous_message = {}
         self.previous_message["chat_history"] = self.process_chat_history(previous_messages)
         self.previous_message["react_history"] = []
-=======
-        self.previous_message = self.process_chat_history(previous_messages)
         self.logger = []  # added by JF
->>>>>>> cc77d973
         # print(self.full_message_history) 
         # print("message:", self.previous_message)
 
