import json
from typing import List, Optional

from langchain.chains.llm import LLMChain
from langchain.chat_models.base import BaseChatModel
from langchain.schema import AIMessage, BaseMessage, Document, HumanMessage
from langchain.tools.base import BaseTool
from langchain.tools.human.tool import HumanInputRun
from langchain.vectorstores.base import VectorStoreRetriever
from output_parser import BaseTaskOutputParser, TaskOutputParser
from post_processors import md_link_to_slack
from prompt import SlackBotPrompt
from pydantic import ValidationError


class TaskAgent:
    """Agent class for handling a single task"""

    def __init__(
        self,
        ai_name: str,
        ai_id: str,
        memory: VectorStoreRetriever,
        chain: LLMChain,
        output_parser: BaseTaskOutputParser,
        tools: List[BaseTool],
        previous_messages,
        feedback_tool: Optional[HumanInputRun] = None,
        max_iterations: int = 5,
    ):
        self.ai_name = ai_name
        self.memory = memory
        # self.full_message_history: List[BaseMessage] = []
        self.next_action_count = 0
        self.chain = chain
        self.output_parser = output_parser
        self.tools = tools
        self.feedback_tool = feedback_tool
        self.max_iterations = max_iterations
        self.loop_count = 0
        self.ai_id = ai_id
        self.previous_message = self.process_chat_history(previous_messages)
        self.logger = []  # added by JF

        self.output_processors = [md_link_to_slack]

    @classmethod
    def from_llm_and_tools(
        cls,
        ai_name: str,
        ai_role: str,
        ai_id: str,
        memory: VectorStoreRetriever,
        tools: List[BaseTool],
        llm: BaseChatModel,
        previous_messages,
        human_in_the_loop: bool = False,
        output_parser: Optional[BaseTaskOutputParser] = None,
        max_iterations: int = 5,
    ):
        prompt = SlackBotPrompt(
            ai_name=ai_name,
            ai_role=ai_role,
            tools=tools,
            # input_variables=["memory", "messages", "user_input", "task"],
            input_variables=["memory", "messages", "user_input", "task"],
            token_counter=llm.get_num_tokens,
        )
        human_feedback_tool = HumanInputRun() if human_in_the_loop else None
        chain = LLMChain(llm=llm, prompt=prompt)
        return cls(
            ai_name,
            ai_id,
            memory,
            chain,
            output_parser or TaskOutputParser(),
            tools,
            previous_messages,
            feedback_tool=human_feedback_tool,
            max_iterations=max_iterations,
        )

    def run(self, task: str) -> str:
        user_input = (
            "Determine which next command to use. "
            "and respond using the JSON format specified above without any extra text."
            "\n JSON Response: \n"
        )

        # Interaction Loop

        while True:
            # Discontinue if continuous limit is reached
            loop_count = self.loop_count
            print(f"Step: {loop_count}/{self.max_iterations}")
            logger_step = {"Step": f"{loop_count}/{self.max_iterations}"}  # added by JF

            if loop_count >= self.max_iterations:
                user_input = (
                    f"Use the above information to respond to the user's message:\n{task}\n\n"
                    f"If you use any resource, then create inline citation by adding the source link of the reference document at the of the sentence."
                    f"Only use the link given in the reference document. DO NOT create link by yourself. DO NOT include citation if the resource is not necessary. "
                    "only write text but not the JSON format specified above. \nResult:"
                )

            # Send message to AI, get response
            assistant_reply = self.chain.run(
                task=task,
                messages=self.previous_message,
                memory=self.memory,
                user_input=user_input,
            )
            print("reply:", assistant_reply)
            # added by JF
            try:
                reply_json = json.loads(assistant_reply)
                logger_step["reply"] = reply_json
            except json.JSONDecodeError as e:
                logger_step["reply"] = assistant_reply  # last reply is a string
            self.logger.append(logger_step)

            # return assistant_reply
            # return if maximum itertation limit is reached
            result = ""
            if loop_count >= self.max_iterations:
                # TODO: this should be handled better, e.g. message for each task
                # self.logger.session.context["full_messages"] = []
                # self.logger.session.save()

                # self.logger.log(FinishLog(content=assistant_reply))

                try:
                    result = json.loads(assistant_reply)
                    result = result["command"]["args"]["response"]
                except:
<<<<<<< HEAD
                    result = assistant_reply
                return self.process_output(result)

=======
                    return assistant_reply
                if 'command' in result and \
                'args' in result['command'] and \
                'response' in result['command']['args']:
                    return result["command"]["args"]["response"]
                else:
                    print(result)
                    return result
                
            
>>>>>>> 85eb7e80
            # Get command name and arguments
            action = self.output_parser.parse(assistant_reply)
            print("action:", action)
            tools = {t.name: t for t in self.tools}
            if action.name == "finish":
                self.loop_count = self.max_iterations
                result = "Finished task. "
            elif action.name in tools:
                tool = tools[action.name]

                if tool.name == "UserInput":
                    return {"type": "user_input", "query": action.args["query"]}

                try:
                    observation = tool.run(action.args)
                except ValidationError as e:
                    observation = (
                        f"Validation Error in args: {str(e)}, args: {action.args}"
                    )
                except Exception as e:
                    observation = (
                        f"Error: {str(e)}, {type(e).__name__}, args: {action.args}"
                    )
                result = f"Command {tool.name} returned: {observation}"
            elif action.name == "ERROR":
                result = f"Error: {action.args}. "
            else:
                result = (
                    f"Unknown command '{action.name}'. "
                    f"Please refer to the 'COMMANDS' list for available "
                    f"commands and only respond in the specified JSON format."
                )

            self.loop_count += 1

            memory_to_add = (
                f"Assistant Reply: {assistant_reply} " f"\nResult: {result} "
            )
            if self.feedback_tool is not None:
                feedback = f"\n{self.feedback_tool.run('Input: ')}"
                if feedback in {"q", "stop"}:
                    print("EXITING")
                    return "EXITING"
                memory_to_add += feedback

            # self.memory.add_documents([Document(page_content=memory_to_add)])
            self.previous_message.append(HumanMessage(content=memory_to_add))

    def set_user_input(self, user_input: str):
        result = f"Command UserInput returned: {user_input}"
        assistant_reply = self.logger.get_full_messages()[-1].content
        memory_to_add = f"Assistant Reply: {assistant_reply} " f"\nResult: {result} "

        self.memory.add_documents([Document(page_content=memory_to_add)])

    def process_chat_history(self, messages: List[dict]) -> List[BaseMessage]:
        results = []

        for message in messages:
            print(message)
            if message["type"] != "message" and message["type"] != "text":
                continue

            message_cls = AIMessage if message["user"] == self.ai_id else HumanMessage
            # replace the at in the message with the name of the bot
            text = message["text"].replace(f"@{self.ai_id}", f"@{self.ai_name}")
            # added by JF
            text = text.split("#verbose", 1)[0]  # remove everything after #verbose
            text = text.replace("-verbose", "")  # remove -verbose if it exists
            results.append(message_cls(content=text))

        return results

    def process_output(self, output: str) -> str:
        """
        Process the output of the AI to remove the bot's name and replace it with @bot
        """
        for processor in self.output_processors:
            output = processor(output)
        return output<|MERGE_RESOLUTION|>--- conflicted
+++ resolved
@@ -7,10 +7,11 @@
 from langchain.tools.base import BaseTool
 from langchain.tools.human.tool import HumanInputRun
 from langchain.vectorstores.base import VectorStoreRetriever
+from pydantic import ValidationError
+
 from output_parser import BaseTaskOutputParser, TaskOutputParser
 from post_processors import md_link_to_slack
 from prompt import SlackBotPrompt
-from pydantic import ValidationError
 
 
 class TaskAgent:
@@ -115,7 +116,7 @@
             try:
                 reply_json = json.loads(assistant_reply)
                 logger_step["reply"] = reply_json
-            except json.JSONDecodeError as e:
+            except json.JSONDecodeError:
                 logger_step["reply"] = assistant_reply  # last reply is a string
             self.logger.append(logger_step)
 
@@ -131,24 +132,20 @@
 
                 try:
                     result = json.loads(assistant_reply)
-                    result = result["command"]["args"]["response"]
-                except:
-<<<<<<< HEAD
+
+                    if (
+                        "command" in result
+                        and "args" in result["command"]
+                        and "response" in result["command"]["args"]
+                    ):
+                        result = result["command"]["args"]["response"]
+                    else:
+                        result = str(result)
+                except json.JSONDecodeError:
                     result = assistant_reply
+
                 return self.process_output(result)
 
-=======
-                    return assistant_reply
-                if 'command' in result and \
-                'args' in result['command'] and \
-                'response' in result['command']['args']:
-                    return result["command"]["args"]["response"]
-                else:
-                    print(result)
-                    return result
-                
-            
->>>>>>> 85eb7e80
             # Get command name and arguments
             action = self.output_parser.parse(assistant_reply)
             print("action:", action)
