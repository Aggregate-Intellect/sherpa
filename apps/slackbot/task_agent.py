from typing import List, Optional

from pydantic import ValidationError
import openai
from langchain.chains.llm import LLMChain
from langchain.chat_models.base import BaseChatModel
from output_parser import TaskOutputParser, BaseTaskOutputParser
from prompt import SlackBotPrompt
from langchain.schema import Document
from langchain.tools.base import BaseTool
from langchain.tools.human.tool import HumanInputRun
from langchain.vectorstores.base import VectorStoreRetriever
from tools import UserInputTool
import json
from langchain.schema import (
    BaseMessage, 
    HumanMessage, 
    SystemMessage,
    AIMessage
)

class TaskAgent:
    """Agent class for handling a single task"""

    def __init__(
        self,
        ai_name: str,
        ai_id: str,
        memory: VectorStoreRetriever,
        chain: LLMChain,
        output_parser: BaseTaskOutputParser,
        tools: List[BaseTool],
        previous_messages,
        feedback_tool: Optional[HumanInputRun] = None,
        max_iterations: int = 5,
        
    ):
        self.ai_name = ai_name
        self.memory = memory
        # self.full_message_history: List[BaseMessage] = []
        self.next_action_count = 0
        self.chain = chain
        self.output_parser = output_parser
        self.tools = tools
        self.feedback_tool = feedback_tool
        self.max_iterations = max_iterations
        self.loop_count = 0
        self.ai_id = ai_id
        self.previous_message = self.process_chat_history(previous_messages)
        self.logger = []  # added by JF
        # print(self.full_message_history) 
        # print("message:", self.previous_message)

    @classmethod
    def from_llm_and_tools(
        cls,
        ai_name: str,
        ai_role: str,
        ai_id: str,
        memory: VectorStoreRetriever,
        tools: List[BaseTool],
        llm: BaseChatModel,
        previous_messages,
        human_in_the_loop: bool = False,
        output_parser: Optional[BaseTaskOutputParser] = None,
        max_iterations: int = 5,
    ):
        prompt = SlackBotPrompt(
            ai_name=ai_name,
            ai_role=ai_role,
            tools=tools,
            # input_variables=["memory", "messages", "user_input", "task"],
            input_variables=["memory", "messages", "user_input", "task"],
            token_counter=llm.get_num_tokens,
        )
        human_feedback_tool = HumanInputRun() if human_in_the_loop else None
        chain = LLMChain(llm=llm, prompt=prompt)
        return cls(
            ai_name,
            ai_id,
            memory,
            chain,
            output_parser or TaskOutputParser(),
            tools,
            previous_messages,
            feedback_tool=human_feedback_tool,
            max_iterations=max_iterations,
        )

    def run(self, task: str) -> str:
        user_input = (
            "Determine which next command to use. "
            "and respond using the JSON format specified above without any extra text."
            "\n JSON Response: \n"
        )

        # Interaction Loop
        


        
        while True:
            # Discontinue if continuous limit is reached
            loop_count = self.loop_count
            print(f"Step: {loop_count}/{self.max_iterations}")
            logger_step = {"Step": f"{loop_count}/{self.max_iterations}"} # added by JF

            if loop_count >= self.max_iterations:
                user_input = (
                    f"Use the above information to respond to the user's message:\n{task}\n\n"
                    f"If you use any resource, then create inline citation by adding the source link of the reference document at the of the sentence."
                    f"Only use the link given in the reference document. DO NOT create link by yourself. DO NOT include citation if the resource is not necessary. "
                    "only write text but NOT the JSON format specified above. \nResult:"
                )

            # Send message to AI, get response

            try:
                assistant_reply = self.chain.run(
                    task=task,
                    messages=self.previous_message,
                    memory=self.memory,
                    user_input=user_input,
                )
            except openai.error.APIError as e:
                return f"OpenAI API returned an API Error: {e}"  
            except openai.error.APIConnectionError as e:
                return f"Failed to connect to OpenAI API: {e}"
            except openai.error.RateLimitError as e:
                return f"OpenAI API request exceeded rate limit: {e}"
            except openai.error.AuthenticationError as e:
                return f"OpenAI API failed authentication or incorrect token: {e}"
            except openai.error.Timeout as e:
                return f"OpenAI API Timeout error: {e}"
            except openai.error.ServiceUnavailableError as e:
                return f"OpenAI API Service unavailable: {e}"
            except openai.error.InvalidRequestError as e:
                return f"OpenAI API invalid request error: {e}"
                

            assistant_reply = self.chain.run(
                task=task,
                messages=self.previous_message,
                memory=self.memory,
                user_input=user_input,
            )
            print("reply:", assistant_reply)
            # added by JF
            try:
                reply_json = json.loads(assistant_reply)
                logger_step['reply'] = reply_json
            except json.JSONDecodeError as e:
                logger_step['reply'] = assistant_reply # last reply is a string
            self.logger.append(logger_step)
            

            # return assistant_reply
            # return if maximum itertation limit is reached
            if loop_count >= self.max_iterations:

                # TODO: this should be handled better, e.g. message for each task
                # self.logger.session.context["full_messages"] = []
                # self.logger.session.save()

                # self.logger.log(FinishLog(content=assistant_reply))

                try:
                    result = json.loads(assistant_reply)
                except:
                    return assistant_reply
<<<<<<< HEAD
                # if the LLM does not propose command
                if result["command"] == {}:
                    return result["thoughts"]["speak"]
                return result["command"]["args"]["response"]
            
=======
                if 'command' in result and \
                'args' in result['command'] and \
                'response' in result['command']['args']:
                    return result["command"]["args"]["response"]
                else:
                    print(result)
                    return result
                
>>>>>>> 64f73d63
            
            # Get command name and arguments
            action = self.output_parser.parse(assistant_reply)
            print("action:", action)
            tools = {t.name: t for t in self.tools}
            if action.name == "finish":
                self.loop_count = self.max_iterations
                result = "Finished task. "
            elif action.name in tools:
                tool = tools[action.name]

                if tool.name == "UserInput":
                    return {'type': 'user_input', 'query': action.args['query']}

                try:
                    observation = tool.run(action.args)
                except ValidationError as e:
                    observation = (
                        f"Validation Error in args: {str(e)}, args: {action.args}"
                    )
                except Exception as e:
                    observation = (
                        f"Error: {str(e)}, {type(e).__name__}, args: {action.args}"
                    )
                result = f"Command {tool.name} returned: {observation}"
            elif action.name == "ERROR":
                result = f"Error: {action.args}. "
            else:
                result = (
                    f"Unknown command '{action.name}'. "
                    f"Please refer to the 'COMMANDS' list for available "
                    f"commands and only respond in the specified JSON format."
                )
                
            self.loop_count += 1

            memory_to_add = (
                f"Assistant Reply: {assistant_reply} " f"\nResult: {result} "
            )
            if self.feedback_tool is not None:
                feedback = f"\n{self.feedback_tool.run('Input: ')}"
                if feedback in {"q", "stop"}:
                    print("EXITING")
                    return "EXITING"
                memory_to_add += feedback

            # self.memory.add_documents([Document(page_content=memory_to_add)])
            self.previous_message.append(HumanMessage(content=memory_to_add))

    def set_user_input(self, user_input: str):
        result = f"Command UserInput returned: {user_input}"
        assistant_reply = self.logger.get_full_messages()[-1].content
        memory_to_add = (
                f"Assistant Reply: {assistant_reply} " f"\nResult: {result} "
        )

        self.memory.add_documents([Document(page_content=memory_to_add)])
        
    def process_chat_history(self, messages: List[dict]) -> List[BaseMessage]:
        results = []

        for message in messages:
            print(message)
            if message['type'] != 'message' and message['type'] != 'text':
                continue
        
            message_cls = AIMessage if message['user'] == self.ai_id else HumanMessage
            # replace the at in the message with the name of the bot
            text = message['text'].replace(f'@{self.ai_id}', f'@{self.ai_name}')
            # added by JF
            text = text.split("#verbose", 1)[0]  # remove everything after #verbose
            text = text.replace('-verbose', '') # remove -verbose if it exists
            results.append(message_cls(content=text))
        
        return results<|MERGE_RESOLUTION|>--- conflicted
+++ resolved
@@ -168,23 +168,17 @@
                     result = json.loads(assistant_reply)
                 except:
                     return assistant_reply
-<<<<<<< HEAD
-                # if the LLM does not propose command
-                if result["command"] == {}:
-                    return result["thoughts"]["speak"]
-                return result["command"]["args"]["response"]
-            
-=======
+
                 if 'command' in result and \
                 'args' in result['command'] and \
                 'response' in result['command']['args']:
                     return result["command"]["args"]["response"]
+                elif 'thoughts' in result and 'speak' in result['thoughts']:
+                    return result["thoughts"]["speak"]
                 else:
                     print(result)
                     return result
-                
->>>>>>> 64f73d63
-            
+                            
             # Get command name and arguments
             action = self.output_parser.parse(assistant_reply)
             print("action:", action)
