--- conflicted
+++ resolved
@@ -16,12 +16,8 @@
 from tools import get_tools
 from vectorstores import ConversationStore, LocalChromaStore
 
-<<<<<<< HEAD
 VERBOSE_DEFAULT = True  # set the verbose default behaviour
 
-logger = logging.getLogger(__name__)
-=======
->>>>>>> e28fb50d
 #######################################################################################
 # Set up Slack client and Chroma database
 #######################################################################################
@@ -177,7 +173,6 @@
         question=question, slack_message=[replies["messages"][-1]]
     )
     question = reconstructor.reconstruct_prompt()
-<<<<<<< HEAD
 
     question_cleaned = question_reformat(question)
     task_agent = initialize_task_agent(question, previous_messages)
@@ -245,14 +240,6 @@
             task_agent.save_previous_messages(assistant_reply, result)
 
             task_agent.loop_count += 1
-=======
-    results, verbose_message = get_response(question, previous_messages)
-   
-    say(results, thread_ts=thread_ts)
-
-    if contains_verbose(question):
-        say(f"#verbose message: \n```{verbose_message}```", thread_ts=thread_ts)
->>>>>>> e28fb50d
 
     else:
         response = task_agent.run(question_cleaned)
