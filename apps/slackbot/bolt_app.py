--- conflicted
+++ resolved
@@ -57,13 +57,9 @@
     return "-verbosex" in query.lower()
 
 
-<<<<<<< HEAD
+
 def get_response(question, previous_messages, user_id, team_id):
-    llm = SherpaChatOpenAI(openai_api_key=cfg.OPENAI_API_KEY, request_timeout=120 , user_id=user_id , team_id=team_id)
-=======
-def get_response(question, previous_messages):
-    llm = ChatOpenAI(openai_api_key=cfg.OPENAI_API_KEY, request_timeout=120 , temperature=0)
->>>>>>> c8a6ff3f
+    llm = SherpaChatOpenAI(openai_api_key=cfg.OPENAI_API_KEY, request_timeout=120 , user_id=user_id , team_id=team_id ,temperature=0)
 
     if cfg.PINECONE_API_KEY:
         # If pinecone API is specified, then use the Pinecone Database
