from langchain.llms import OpenAI
from langchain.llms.base import LLM

import sherpa_ai.config as cfg
from sherpa_ai.agents.agent_pool import AgentPool
from sherpa_ai.agents.physicist import Physicist
from sherpa_ai.agents.planner import Planner
from sherpa_ai.agents.programmer import Programmer
from sherpa_ai.memory.shared_memory import SharedMemory


def test_planner():
    programmer_description = (
        "The programmer receives requirements about a program and write it"
    )
    programmer = Programmer(name="Programmer", description=programmer_description)

<<<<<<< HEAD
    physicist_description = (
        "The physicist agent answers questions or research about physics-related topics"
    )
    physicist = Physicist(name="Physicist", description=physicist_description)

    agent_pool = AgentPool()
    agent_pool.add_agents([programmer, physicist])

    shared_memeory = SharedMemory(
        objective="Share the information across different agents.",
        agent_pool=agent_pool,
    )

    llm = OpenAI(openai_api_key=cfg.OPENAI_API_KEY, temperature=0)

    planner_description = """You are a **task decomposition assisstant** who simplifies complex tasks into sequential steps, assigning roles or agents to each.
    By analyzing user-defined tasks and agent capabilities, you provides structured plans, enhancing project clarity and efficiency.
    Your adaptability ensures customized solutions for diverse needs."""

    planner = Planner(
        name="planner",
        description=planner_description,
        agent_pool=agent_pool,
        shared_memory=shared_memeory,
        llm=llm,
    )

    task = """We need to render a highly complex 3D image on the solar system. We can use any publicly avaliable
    resources to achieve this task."""

    plan = planner.plan(task=task)

    assert plan is not None
=======
def test_planner():
    programmer_description = "The programmer receives requirements about a program and write it"
    programmer = Programmer(name = "Programmer", description= programmer_description)

    physicist_description = "The physicist agent answers questions or research about physics-related topics"
    physicist = Physicist(name= "Physicist", description = physicist_description)

    agent_pool = AgentPool()
    agent_pool.add_agents([programmer, physicist])

    shared_memeory = SharedMemory(objective= "Share the information across different agents.", agent_pool=agent_pool)

    llm = OpenAI(openai_api_key=cfg.OPENAI_API_KEY,temperature=0)

    planner_description = """You are a **task decomposition assisstant** who simplifies complex tasks into sequential steps, assigning roles or agents to each.
    By analyzing user-defined tasks and agent capabilities, you provides structured plans, enhancing project clarity and efficiency.
    Your adaptability ensures customized solutions for diverse needs."""

    planner = Planner(name = "planner", description= planner_description,agent_pool=agent_pool, shared_memory= shared_memeory, llm= llm)

    task = """We need to render a highly complex 3D image on the solar system. We can use any publicly avaliable
    resources to achieve this task."""

            # shared_memory=None, 
            # belief=None,
            # action_selector=None,
            # num_runs=1,
            
    p = planner.plan(task=task)
    assert(len(p.steps)>0)

>>>>>>> 7f744a0c
<|MERGE_RESOLUTION|>--- conflicted
+++ resolved
@@ -15,7 +15,6 @@
     )
     programmer = Programmer(name="Programmer", description=programmer_description)
 
-<<<<<<< HEAD
     physicist_description = (
         "The physicist agent answers questions or research about physics-related topics"
     )
@@ -46,39 +45,10 @@
     task = """We need to render a highly complex 3D image on the solar system. We can use any publicly avaliable
     resources to achieve this task."""
 
-    plan = planner.plan(task=task)
+    # shared_memory=None,
+    # belief=None,
+    # action_selector=None,
+    # num_runs=1,
 
-    assert plan is not None
-=======
-def test_planner():
-    programmer_description = "The programmer receives requirements about a program and write it"
-    programmer = Programmer(name = "Programmer", description= programmer_description)
-
-    physicist_description = "The physicist agent answers questions or research about physics-related topics"
-    physicist = Physicist(name= "Physicist", description = physicist_description)
-
-    agent_pool = AgentPool()
-    agent_pool.add_agents([programmer, physicist])
-
-    shared_memeory = SharedMemory(objective= "Share the information across different agents.", agent_pool=agent_pool)
-
-    llm = OpenAI(openai_api_key=cfg.OPENAI_API_KEY,temperature=0)
-
-    planner_description = """You are a **task decomposition assisstant** who simplifies complex tasks into sequential steps, assigning roles or agents to each.
-    By analyzing user-defined tasks and agent capabilities, you provides structured plans, enhancing project clarity and efficiency.
-    Your adaptability ensures customized solutions for diverse needs."""
-
-    planner = Planner(name = "planner", description= planner_description,agent_pool=agent_pool, shared_memory= shared_memeory, llm= llm)
-
-    task = """We need to render a highly complex 3D image on the solar system. We can use any publicly avaliable
-    resources to achieve this task."""
-
-            # shared_memory=None, 
-            # belief=None,
-            # action_selector=None,
-            # num_runs=1,
-            
     p = planner.plan(task=task)
-    assert(len(p.steps)>0)
-
->>>>>>> 7f744a0c
+    assert len(p.steps) > 0