--- conflicted
+++ resolved
@@ -11,7 +11,6 @@
     assert config.gsite == site
     search_tool = SearchTool(config=config)
     query = "What is the weather today?"
-<<<<<<< HEAD
 
     search_result = search_tool._run(query)
 
@@ -70,8 +69,4 @@
     search_result = search_tool._run(query)
 
     assert search_result is not None
-    assert search_result is not ""
-=======
-    updated_query = search_tool.augment_query(query)
-    assert f"site:{site}" in updated_query
->>>>>>> 93677ee8
+    assert search_result is not ""