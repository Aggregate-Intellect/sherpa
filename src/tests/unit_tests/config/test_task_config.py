--- conflicted
+++ resolved
@@ -11,21 +11,16 @@
     parsed, config = AgentConfig.from_input(input_str)
 
     assert parsed == "Test input."
-<<<<<<< HEAD
     assert not config.verbose
-    assert config.gsite == site
-=======
-    assert config.verbose
     assert config.gsite == site.split(", ")
->>>>>>> f6ef883b
     assert config.do_reflect
     assert config.search_domains == ["https://www.google.com"]
     assert config.invalid_domains == []
 
 
 def test_config_parse_multiple_gsites_correctly():
-    site = "https://www.google.com, https://www.langchain.com, https://openai.com, /data/Python.html, 532"
-    input_str = f"Test input. --verbose --gsite {site} --do-reflect"
+    site = "https://www.google.com, https://www.langchain.com, https://openai.com, /data/Python.html, 532"  # noqa: E501
+    input_str = f"Test input. --gsite {site} --do-reflect"
 
     parsed, config = AgentConfig.from_input(input_str)
 
@@ -47,13 +42,8 @@
     parsed, config = AgentConfig.from_input(input_str)
 
     assert parsed == "Test input."
-<<<<<<< HEAD
     assert not config.verbose
-    assert config.gsite is None
-=======
-    assert config.verbose
     assert config.gsite == []
->>>>>>> f6ef883b
 
 
 def test_config_raises_exception_for_unsupported_options():
