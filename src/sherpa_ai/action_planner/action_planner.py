<<<<<<< HEAD
import json
from typing import Optional, Tuple
=======
from __future__ import annotations

from typing import TYPE_CHECKING, Optional, Tuple
>>>>>>> fb018ae9

from langchain.base_language import BaseLanguageModel
from loguru import logger

from sherpa_ai.action_planner.base import BaseActionPlanner

if TYPE_CHECKING:
    from sherpa_ai.memory.belief import Belief

SELECTION_DESCRIPTION = """{role_description}

{output_instruction}

**Task Description**: {task_description}

**Possible Actions**:
{possible_actions}

**Task Context**:
{task_context}

**History of Previous Actions**:
{history_of_previous_actions}

You should only respond in JSON format as described below without any extra text.
Response Format:
{response_format}
Ensure the response can be parsed by Python json.loads

If you believe the task is complete and no further actions are necessary, respond with "Finished".

Follow the described fromat strictly.

"""  # noqa: E501


class ActionPlanner(BaseActionPlanner):
    def __init__(
        self,
        role_description: str,
        output_instruction: str,
        llm: BaseLanguageModel,
        description: str = SELECTION_DESCRIPTION,
    ):
        self.description = description
        self.role_description = role_description
        self.output_instruction = output_instruction
        self.llm = llm

        self.response_format = {
            "command": {
                "name": "tool/command name you choose",
                "args": {"arg name": "value"},
            },
        }

    def transform_output(self, output_str: str) -> Tuple[str, dict]:
        """
        Transform the output string into an action and arguments

        Args:
            output_str: Output string

        Returns:
            str: Action to be taken
            dict: Arguments for the action
        """
        output = json.loads(output_str)
        command = output["command"]
        name = command["name"]
        args = command.get("args", {})
        return name, args

    def select_action(
        self,
        belief: Belief,
    ) -> Optional[Tuple[str, dict]]:
        """
        Select an action from a list of possible actions

        Args:
            task_description: Description of the task
            task_context: Context of the task (e.g. events from previous agents)
            possible_actions: List of possible actions
            history_of_previous_actions: History of previous actions

        Returns:
            str: Action to be taken
            dict: Arguments for the action
        """
        task_description = belief.current_task.content
        task_context = belief.get_context(self.llm.get_num_tokens)
        possible_actions = belief.action_description
        history_of_previous_actions = belief.get_internal_history(
            self.llm.get_num_tokens
        )

        response_format = json.dumps(self.response_format, indent=4)

        prompt = self.description.format(
            role_description=self.role_description,
            task_description=task_description,
            possible_actions=possible_actions,
            history_of_previous_actions=history_of_previous_actions,
            task_context=task_context,
            output_instruction=self.output_instruction,
            response_format=response_format,
        )

        logger.debug(f"Prompt: {prompt}")
        result = self.llm.predict(prompt)
        logger.debug(f"Result: {result}")

        if result == "Finished":
            return None

        name, args = self.transform_output(result)

        if name == "Finished":
            return None
        
        return name, args<|MERGE_RESOLUTION|>--- conflicted
+++ resolved
@@ -1,11 +1,7 @@
-<<<<<<< HEAD
-import json
-from typing import Optional, Tuple
-=======
 from __future__ import annotations
 
+import json
 from typing import TYPE_CHECKING, Optional, Tuple
->>>>>>> fb018ae9
 
 from langchain.base_language import BaseLanguageModel
 from loguru import logger
