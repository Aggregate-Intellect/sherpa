--- conflicted
+++ resolved
@@ -3,7 +3,6 @@
 from loguru import logger
 
 from sherpa_ai.actions.base import BaseAction
-
 
 PLANNING_PROMPT = """You are a **task decomposition assistant** who simplifies complex tasks into sequential steps, assigning roles or agents to each.
 By analyzing user-defined tasks and agent capabilities, you provides structured plans, enhancing project clarity and efficiency.
@@ -70,11 +69,9 @@
         self,
         agent_name: str,
         task: str,
-        action_usage: str = "Come up with a plan to solve the task",
     ):
         self.agent_name = agent_name
         self.task = task
-        self.action_usage = action_usage
 
     def __str__(self) -> str:
         return f"Agent: {self.agent_name}\nTask: {self.task}\n"
@@ -122,6 +119,7 @@
         "last_plan": "string",
         "feedback": "string",
     }
+    usage: str = "Come up with a plan to solve the task"
 
     def execute(
         self,
@@ -176,25 +174,4 @@
 
             plan.add_step(Step(agent_name, task_description))
 
-<<<<<<< HEAD
-        return plan
-=======
-        return plan
-
-    @property
-    def name(self) -> str:
-        return "TaskPlanning"
-
-    @property
-    def args(self) -> dict:
-        return {
-            "task": "string",
-            "agent_pool_description": "string",
-            "last_plan": "string",
-            "feedback": "string",
-        }
-
-    @property
-    def usage(self) -> str:
-        return self.action_usage
->>>>>>> d2a526e9
+        return plan