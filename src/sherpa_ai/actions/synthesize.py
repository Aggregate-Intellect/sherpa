--- conflicted
+++ resolved
@@ -4,7 +4,6 @@
 from loguru import logger
 
 from sherpa_ai.actions.base import BaseAction
-
 
 SYNTHESIZE_DESCRIPTION = """{role_description}
 
@@ -32,7 +31,6 @@
 
 
 class SynthesizeOutput(BaseAction):
-<<<<<<< HEAD
     role_description: str
     llm: Any  # The BaseLanguageModel from LangChain is not compatible with Pydantic 2 yet
     description: str = SYNTHESIZE_DESCRIPTION
@@ -41,28 +39,12 @@
     # Override the name and args from BaseAction
     name: str = "SynthesizeOutput"
     args: dict = {"task": "string", "context": "string", "history": "string"}
+    usage: str = "Answer the question using conversation history with the user"
 
     def __init__(self, **kwargs):
         super().__init__(**kwargs)
         if self.add_citation:
             self.description = SYNTHESIZE_DESCRIPTION_CITATION
-=======
-    def __init__(
-        self,
-        role_description: str,
-        llm: BaseLanguageModel,
-        description: str = SYNTHESIZE_DESCRIPTION,
-        add_citation=False,
-        action_usage: str = "Answer the question using conversation history with the user",
-    ):
-        if add_citation:
-            self.description = SYNTHESIZE_DESCRIPTION_CITATION
-        else:
-            self.description = description
-        self.role_description = role_description
-        self.llm = llm
-        self.action_usage = action_usage
->>>>>>> e53e9408
 
     def execute(self, task: str, context: str, history: str) -> str:
         prompt = self.description.format(
@@ -74,20 +56,4 @@
 
         logger.debug("Prompt: {}", prompt)
         result = self.llm.predict(prompt)
-<<<<<<< HEAD
-        return result
-=======
-        return result
-
-    @property
-    def name(self) -> str:
-        return "SynthesizeOutput"
-
-    @property
-    def args(self) -> dict:
-        return {"task": "string", "context": "string", "history": "string"}
-
-    @property
-    def usage(self) -> str:
-        return self.action_usage
->>>>>>> e53e9408
+        return result