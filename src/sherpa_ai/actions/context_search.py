from typing import Any

from loguru import logger

from sherpa_ai.actions.base import BaseRetrievalAction
from sherpa_ai.connectors.vectorstores import get_vectordb
from sherpa_ai.tools import ContextTool


SEARCH_SUMMARY_DESCRIPTION = """Role Description: {role_description}
Task: {task}

Relevant Documents:
{documents}


Review and analyze the provided documents with respect to the task. Craft a concise and short, unified summary that distills key information that is most relevant to the task, incorporating reference links within the summary.
Only use the information given. Do not add any additional information. The summary should be less than {n} setences
"""  # noqa: E501


<<<<<<< HEAD
class ContextSearch(BaseRetrievalAction):
    role_description: str
    task: str
    llm: Any  # The BaseLanguageModel from LangChain is not compatible with Pydantic 2 yet
    description: str = SEARCH_SUMMARY_DESCRIPTION
    n: int = 5
    _context: Any

    # Override the name and args from BaseAction
    name: str = "Context Search"
    args: dict = {"query": "string"}

    def __init__(self, **kwargs):
        super().__init__(**kwargs)
        self._context = ContextTool(memory=get_vectordb())
=======
class ContextSearch(BaseAction):
    def __init__(
        self,
        role_description: str,
        task: str,
        llm: BaseLanguageModel,
        description: str = SEARCH_SUMMARY_DESCRIPTION,
        n: int = 5,
        action_usage: str = "Search the conversation history with the user",
    ):
        self.role_description = role_description
        self.task = task
        self.description = description
        self.llm = llm
        self.n = n
        self.action_resources = []
        self.context = ContextTool(memory=get_vectordb())
        self.action_usage = action_usage
>>>>>>> d2a526e9

    def execute(self, query) -> str:
        result, resources = self._context._run(query, return_resources=True)

        self.add_resources(resources)

        # result = "Context Search"
        logger.debug("Context Search Result: {}", result)

        prompt = self.description.format(
            task=self.task,
            documents=result,
            n=self.n,
            role_description=self.role_description,
        )

        result = self.llm.predict(prompt)

<<<<<<< HEAD
        return result
=======
        return result

    @property
    def name(self) -> str:
        return "Context Search"

    @property
    def args(self) -> dict:
        return {"query": "string"}

    @property
    def usage(self) -> str:
        return self.action_usage

    @property
    def resources(self) -> list[ActionResource]:
        return self.action_resources
>>>>>>> d2a526e9
<|MERGE_RESOLUTION|>--- conflicted
+++ resolved
@@ -5,7 +5,6 @@
 from sherpa_ai.actions.base import BaseRetrievalAction
 from sherpa_ai.connectors.vectorstores import get_vectordb
 from sherpa_ai.tools import ContextTool
-
 
 SEARCH_SUMMARY_DESCRIPTION = """Role Description: {role_description}
 Task: {task}
@@ -19,7 +18,6 @@
 """  # noqa: E501
 
 
-<<<<<<< HEAD
 class ContextSearch(BaseRetrievalAction):
     role_description: str
     task: str
@@ -31,30 +29,11 @@
     # Override the name and args from BaseAction
     name: str = "Context Search"
     args: dict = {"query": "string"}
+    usage: str = "Search the conversation history with the user"
 
     def __init__(self, **kwargs):
         super().__init__(**kwargs)
         self._context = ContextTool(memory=get_vectordb())
-=======
-class ContextSearch(BaseAction):
-    def __init__(
-        self,
-        role_description: str,
-        task: str,
-        llm: BaseLanguageModel,
-        description: str = SEARCH_SUMMARY_DESCRIPTION,
-        n: int = 5,
-        action_usage: str = "Search the conversation history with the user",
-    ):
-        self.role_description = role_description
-        self.task = task
-        self.description = description
-        self.llm = llm
-        self.n = n
-        self.action_resources = []
-        self.context = ContextTool(memory=get_vectordb())
-        self.action_usage = action_usage
->>>>>>> d2a526e9
 
     def execute(self, query) -> str:
         result, resources = self._context._run(query, return_resources=True)
@@ -73,24 +52,4 @@
 
         result = self.llm.predict(prompt)
 
-<<<<<<< HEAD
-        return result
-=======
-        return result
-
-    @property
-    def name(self) -> str:
-        return "Context Search"
-
-    @property
-    def args(self) -> dict:
-        return {"query": "string"}
-
-    @property
-    def usage(self) -> str:
-        return self.action_usage
-
-    @property
-    def resources(self) -> list[ActionResource]:
-        return self.action_resources
->>>>>>> d2a526e9
+        return result