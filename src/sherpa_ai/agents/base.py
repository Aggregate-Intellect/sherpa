--- conflicted
+++ resolved
@@ -140,57 +140,7 @@
         return result
 
     def run(self) -> TaskResult:
-<<<<<<< HEAD
-        self.agent_preparation()
-        action_output = ""  # Initialize with default value
-
-        for _ in range(self.num_runs):
-            if len(self.belief.get_actions()) == 0:
-                break
-
-            result = self.select_action()
-
-            if result is None:
-                # this means no action is selected
-                continue
-            elif isinstance(result, Exception):
-                tb_exception = traceback.TracebackException.from_exception(result)
-                stack_trace = "".join(tb_exception.format())
-                task_result = TaskResult(content=stack_trace, status="failed")
-                return task_result
-
-            logger.debug(f"Action selected: {result}")
-            logger.debug(
-                f"🤖{self.name} is executing```" "``` {result.action.name}...```"
-            )
-
-            action_output = self.act(result.action, result.args)
-            if action_output is None:
-                continue
-            elif isinstance(action_output, SherpaMissingInformationException):
-                question = action_output.message
-                task_result = TaskResult(content=question, status="waiting")
-                return task_result
-            elif isinstance(action_output, Exception):
-                tb_exception = traceback.TracebackException.from_exception(
-                    action_output
-                )
-                stack_trace = "".join(tb_exception.format())
-                task_result = TaskResult(content=stack_trace, status="failed")
-                return task_result
-
-            action_output = self.belief.get(result.action.name, action_output)
-
-            logger.debug(f"```Action output: {action_output}```")
-
-        action_output = self.agent_finished(action_output)
-        if action_output is None:
-            action_output = ""
-        task_result = TaskResult(content=action_output, status="success")
-        return task_result
-=======
         return asyncio.run(self.async_run())
->>>>>>> 2c3206fd
 
     async def async_run(self) -> TaskResult:
 
