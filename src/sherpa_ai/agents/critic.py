--- conflicted
+++ resolved
@@ -50,12 +50,8 @@
         belief=None,
         action_selector=None,
         num_runs=1,
-<<<<<<< HEAD
-        ratio: float = 1.0,
-=======
-        ratio: float=0.9,
-        num_feedback: int=3,
->>>>>>> 5d4592c3
+        ratio: float = 0.9,
+        num_feedback: int = 3,
     ):
         self.llm = llm
         self.description = description
@@ -103,7 +99,8 @@
                 # f"Insight you have from current observation: {insights}"
                 f"Task: {task}"
                 f"Evaluation in the importance matrices: {i_evaluation}"
-                f"Evaluation in the detail matrices: {d_evaluation}" + FEEDBACK_PROMPT.format(self.num_feedback)
+                f"Evaluation in the detail matrices: {d_evaluation}"
+                + FEEDBACK_PROMPT.format(self.num_feedback)
             )
             feedback = self.llm.predict(self.description + prompt)
             return self.post_process(feedback)
