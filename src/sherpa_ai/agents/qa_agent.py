from typing import List

from langchain.base_language import BaseLanguageModel

from sherpa_ai.action_planner import ActionPlanner
from sherpa_ai.actions import Deliberation, GoogleSearch, SynthesizeOutput
from sherpa_ai.actions.base import BaseAction
from sherpa_ai.agents.base import BaseAgent
from sherpa_ai.memory import Belief
from sherpa_ai.memory.shared_memory import SharedMemory
from sherpa_ai.output_parsers.citation_validation import CitationValidation
from sherpa_ai.verbose_loggers.verbose_loggers import DummyVerboseLogger

# TODO: QA Agent only contains partial implementation from the original
# task agent, more investigation is needed to add more content to it.
# Some of the feature may be added to the agent base class, such as
# the verbose logger.

ACTION_PLAN_DESCRIPTION = "Given your specialized expertise, historical context, and your mission to facilitate Machine-Learning-based solutions, determine which action and its corresponding arguments would be the most scientifically sound and efficient approach to achieve the described task."  # noqa: E501

TASK_AGENT_DESRIPTION = "You are a **question answering assistant** who solves user questions and offers a detailed solution."  # noqa: E501


class QAAgent(BaseAgent):
    """
    The task agent is the agent handles a single task.
    """

    def __init__(
        self,
        llm: BaseLanguageModel,
        name: str = "QA Agent",
        description: str = TASK_AGENT_DESRIPTION,
        shared_memory: SharedMemory = None,
        belief: Belief = Belief(),
        num_runs: int = 3,
        verbose_logger=DummyVerboseLogger(),
        require_meta=False,
<<<<<<< HEAD
        citation_thresh = [0.5,0.5,0.5] # threshold for citations seq_thresh, jaccard_thresh, token_overlap,
=======
>>>>>>> 567bd38b
    ):
        """
        The QA agent is the agent handles a single task.

        Args:
            llm (BaseLanguageModel): The language model used to generate text
            name (str, optional): The name of the agent. Defaults to "QA Agent".
            description (str, optional): The description of the agent. Defaults
                to TASK_AGENT_DESRIPTION.
            shared_memory (SharedMemory, optional): The shared memory used to
                store the context shared with all other agents. Defaults to None.
            belief (Belief, optional): The belief of the agent. Defaults to Belief().
            num_runs (int, optional): The number of runs the agent will run. Defaults
                to 3.
            verbose_logger (BaseVerboseLogger, optional): The verbose logger used to
                log the agent's internal state. Defaults to DummyVerboseLogger().
            require_meta (bool, optional): Whether the agent requires meta information
                during Google search. True means the search will use metadata and 
                citation validation will be performed.
        """
        self.name = name
        self.description = description
        self.shared_memory = shared_memory
        self.belief = belief
        self.num_runs = num_runs
        self.llm = llm
        self.action_planner = ActionPlanner(description, ACTION_PLAN_DESCRIPTION, llm)
        self.verbose_logger = verbose_logger
        self.require_meta = require_meta
        self.citation_thresh = citation_thresh
        

    def create_actions(self) -> List[BaseAction]:
        return [
<<<<<<< HEAD
            GoogleSearch(self.description, self.belief.current_task, self.llm, require_meta=self.require_meta),
=======
            GoogleSearch(
                self.description,
                self.belief.current_task,
                self.llm,
                require_meta=self.require_meta,
            ),
>>>>>>> 567bd38b
        ]

    def synthesize_output(self) -> str:
        synthesize_action = SynthesizeOutput(
            self.description, self.llm, add_citation=self.require_meta
        )
        result = synthesize_action.execute(
            self.belief.current_task.content,
            self.belief.get_context(self.llm.get_num_tokens),
            self.belief.get_internal_history(self.llm.get_num_tokens),
        )

        if self.require_meta:
            result = self.add_citation(result)
        return result

    def add_citation(self, text) -> str:
        google = None
        for action in self.belief.actions:
            if isinstance(action, GoogleSearch):
                google = action
<<<<<<< HEAD
                
        citation_module = CitationValidation(self.citation_thresh[0], self.citation_thresh[1], self.citation_thresh[2])
=======

        citation_module = CitationValidation(0.5, 0.5, 0.5)
>>>>>>> 567bd38b
        resource = google.meta[-1]

        result = citation_module.parse_output(text, resource)

        return result<|MERGE_RESOLUTION|>--- conflicted
+++ resolved
@@ -36,10 +36,7 @@
         num_runs: int = 3,
         verbose_logger=DummyVerboseLogger(),
         require_meta=False,
-<<<<<<< HEAD
         citation_thresh = [0.5,0.5,0.5] # threshold for citations seq_thresh, jaccard_thresh, token_overlap,
-=======
->>>>>>> 567bd38b
     ):
         """
         The QA agent is the agent handles a single task.
@@ -74,16 +71,12 @@
 
     def create_actions(self) -> List[BaseAction]:
         return [
-<<<<<<< HEAD
-            GoogleSearch(self.description, self.belief.current_task, self.llm, require_meta=self.require_meta),
-=======
             GoogleSearch(
                 self.description,
                 self.belief.current_task,
                 self.llm,
                 require_meta=self.require_meta,
             ),
->>>>>>> 567bd38b
         ]
 
     def synthesize_output(self) -> str:
@@ -105,13 +98,8 @@
         for action in self.belief.actions:
             if isinstance(action, GoogleSearch):
                 google = action
-<<<<<<< HEAD
                 
         citation_module = CitationValidation(self.citation_thresh[0], self.citation_thresh[1], self.citation_thresh[2])
-=======
-
-        citation_module = CitationValidation(0.5, 0.5, 0.5)
->>>>>>> 567bd38b
         resource = google.meta[-1]
 
         result = citation_module.parse_output(text, resource)
