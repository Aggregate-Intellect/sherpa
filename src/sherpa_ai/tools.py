import os
import re
import urllib
import urllib.parse
import urllib.request
from typing import Any, List
from urllib.parse import urlparse

import requests
from bs4 import BeautifulSoup
from langchain.chains import LLMChain
from langchain.prompts import Prompt
from langchain.tools import BaseTool
from langchain.utilities import GoogleSerperAPIWrapper
from langchain.vectorstores.base import VectorStoreRetriever
from loguru import logger
from typing_extensions import Literal

import sherpa_ai.config as cfg
from sherpa_ai.config.task_config import AgentConfig
from sherpa_ai.output_parser import TaskAction


def get_tools(memory, config):
    tools = []

    # tools.append(ContextTool(memory=memory))
    tools.append(UserInputTool())

    if cfg.SERPER_API_KEY is not None:
        search_tool = SearchTool(config=config)
        tools.append(search_tool)
    else:
        logger.warning(
            "No SERPER_API_KEY found in environment variables, skipping SearchTool"
        )

    return tools


class SearchArxivTool(BaseTool):
    name = "Arxiv Search"
    description = (
        "Access all the papers from Arxiv to search for domain-specific scientific publication."  # noqa: E501
        "Only use this tool when you need information in the scientific paper."
    )

    def _run(self, query: str) -> str:
        top_k = 10

        logger.debug(f"Search query: {query}")
        query = urllib.parse.quote_plus(query)
        url = (
            "http://export.arxiv.org/api/query?search_query=all:"
            + query.strip()
            + "&start=0&max_results="
            + str(top_k)
        )
        data = urllib.request.urlopen(url)
        xml_content = data.read().decode("utf-8")

        summary_pattern = r"<summary>(.*?)</summary>"
        summaries = re.findall(summary_pattern, xml_content, re.DOTALL)
        title_pattern = r"<title>(.*?)</title>"
        titles = re.findall(title_pattern, xml_content, re.DOTALL)

        result_list = []
        for i in range(len(titles)):
            result_list.append(
                "Title: " + titles[i] + "\n" + "Summary: " + summaries[i]
            )

        logger.debug(f"Arxiv Search Result: {result_list}")

        return " ".join(result_list)

    def _arun(self, query: str) -> str:
        raise NotImplementedError("SearchArxivTool does not support async run")


class SearchTool(BaseTool):
    name = "Search"
    config = AgentConfig()
    top_k: int = 10
    description = (
        "Access the internet to search for the information. Only use this tool when "
        "you cannot find the information using internal search."
    )

<<<<<<< HEAD
    def _run(self, query: str) -> str:
        result = ""
        if self.config.search_domains:
            query_list = [
                query + " Site: " + str(i) for i in self.config.search_domains
            ]
            if len(query_list) >= 5:
                query_list = query_list[:5]
                result = (
                    result
                    + "Warning: Only the first 5 URLs are taken into consideration.\n"
                )  # noqa: E501
        else:
            query_list = [query]
        if self.config.invalid_domains:
            invalid_domain_string = ", ".join(self.config.invalid_domains)
            result = (
                result
                + f"Warning: The doman {invalid_domain_string} is invalid and is not taken into consideration.\n"  # noqa: E501
            )  # noqa: E501
        top_k = int(self.top_k / len(query_list))
        for domain in query_list:
            result += self._run_single_query(domain, top_k)
        return result
=======
    def augment_query(self, query) -> str:
        return query + " site:" + self.config.gsite if self.config.gsite else query

    def _run(self, query: str, require_meta=False) -> str:
        query = self.augment_query(query)
>>>>>>> 0be69210

    def _run_single_query(self, query: str, top_k: int) -> str:
        logger.debug(f"Search query: {query}")
        google_serper = GoogleSerperAPIWrapper()
        search_results = google_serper._google_serper_api_results(query)
        logger.debug(f"Google Search Result: {search_results}")

        # case 1: answerBox in the result dictionary
        if search_results.get("answerBox", False):
            answer_box = search_results.get("answerBox", {})
            if answer_box.get("answer"):
                answer = answer_box.get("answer")
            elif answer_box.get("snippet"):
                answer = answer_box.get("snippet").replace("\n", " ")
            elif answer_box.get("snippetHighlighted"):
                answer = answer_box.get("snippetHighlighted")
            title = search_results["organic"][0]["title"]
            link = search_results["organic"][0]["link"]

            response = "Answer: " + answer 
            meta = [{"Document": answer, "Source": link}]
            if require_meta:
                return response, meta
            else:
                return response

        # case 2: knowledgeGraph in the result dictionary
        snippets = []
        if search_results.get("knowledgeGraph", False):
            kg = search_results.get("knowledgeGraph", {})
            title = kg.get("title")
            entity_type = kg.get("type")
            if entity_type:
                snippets.append(f"{title}: {entity_type}.")
            description = kg.get("description")
            if description:
                snippets.append(description)
            for attribute, value in kg.get("attributes", {}).items():
                snippets.append(f"{title} {attribute}: {value}.")

        search_type: Literal["news", "search", "places", "images"] = "search"
        result_key_for_type = {
            "news": "news",
            "places": "places",
            "images": "images",
            "search": "organic",
        }
        for result in search_results[result_key_for_type[search_type]][:top_k]:
            if "snippet" in result:
                snippets.append(result["snippet"])
            for attribute, value in result.get("attributes", {}).items():
                snippets.append(f"{attribute}: {value}.")

            if len(snippets) == 0:
                return ["No good Google Search Result was found"]

        result = []
<<<<<<< HEAD
        for i in range(len(search_results["organic"][:top_k])):
=======
        meta = []
        for i in range(len(search_results["organic"][:10])):
>>>>>>> 0be69210
            r = search_results["organic"][i]
            single_result = (
                r["title"] + r["snippet"]
            )

            result.append(single_result)
            meta.append({"Document": "Description: " + r["title"] + r["snippet"], "Source": r["link"]})
        full_result = "\n".join(result)

        # answer = " ".join(snippets)
        if (
            "knowledgeGraph" in search_results
            and "description" in search_results["knowledgeGraph"]
            and "descriptionLink" in search_results["knowledgeGraph"]
        ):
            answer = (
                "Description: "
                + search_results["knowledgeGraph"]["title"]
                + search_results["knowledgeGraph"]["description"]
                + "\nLink:"
                + search_results["knowledgeGraph"]["descriptionLink"]
            )
            full_result = answer + "\n\n" + full_result
        if require_meta:
            return full_result, meta
        else:
            return full_result

    def _arun(self, query: str) -> str:
        raise NotImplementedError("SearchTool does not support async run")


class ContextTool(BaseTool):
    name = "Context Search"
    description = (
        "Access internal technical documentation for AI related projects, including"
        + "Fixie, LangChain, GPT index, GPTCache, GPT4ALL, autoGPT, db-GPT, AgentGPT, sherpa."  # noqa: E501
        + "Only use this tool if you need information for these projects specifically."
    )
    memory: VectorStoreRetriever

    def _run(self, query: str, need_meta=False) -> str:
        docs = self.memory.get_relevant_documents(query)
        result = ""
        metadata = []
        for doc in docs:
            result += (
                "Document"
                + doc.page_content
                + "\nLink:"
                + doc.metadata.get("source", "")
                + "\n"
            )
            if need_meta:
                metadata.append({'Document': doc.page_content,
                "Source": doc.metadata.get("source", "")})

        if need_meta:
            return result, metadata
        else:
            return result

    def _arun(self, query: str) -> str:
        raise NotImplementedError("ContextTool does not support async run")


class UserInputTool(BaseTool):
    # TODO: Make an action for the user input
    name = "UserInput"
    description = (
        "Access the user input for the task."
        "You use this tool if you need more context and would like to ask clarifying questions to solve the task"  # noqa: E501
    )

    def _run(self, query: str) -> str:
        return input(query)

    def _arun(self, query: str) -> str:
        raise NotImplementedError("UserInputTool does not support async run")<|MERGE_RESOLUTION|>--- conflicted
+++ resolved
@@ -3,7 +3,7 @@
 import urllib
 import urllib.parse
 import urllib.request
-from typing import Any, List
+from typing import Any, List, Tuple, Union
 from urllib.parse import urlparse
 
 import requests
@@ -87,8 +87,9 @@
         "you cannot find the information using internal search."
     )
 
-<<<<<<< HEAD
-    def _run(self, query: str) -> str:
+    def _run(
+        self, query: str, require_meta=False
+    ) -> Union[str, Tuple[str, List[dict]]]:
         result = ""
         if self.config.search_domains:
             query_list = [
@@ -108,19 +109,28 @@
                 result
                 + f"Warning: The doman {invalid_domain_string} is invalid and is not taken into consideration.\n"  # noqa: E501
             )  # noqa: E501
+
         top_k = int(self.top_k / len(query_list))
-        for domain in query_list:
-            result += self._run_single_query(domain, top_k)
+        if require_meta:
+            meta = []
+
+        for query in query_list:
+            cur_result = self._run_single_query(query, top_k, require_meta)
+
+            if require_meta:
+                result += "\n" + cur_result[0]
+                meta.extend(cur_result[1])
+            else:
+                result += "\n" + cur_result
+
+        if require_meta:
+            result = (result, meta)
+
         return result
-=======
-    def augment_query(self, query) -> str:
-        return query + " site:" + self.config.gsite if self.config.gsite else query
-
-    def _run(self, query: str, require_meta=False) -> str:
-        query = self.augment_query(query)
->>>>>>> 0be69210
-
-    def _run_single_query(self, query: str, top_k: int) -> str:
+
+    def _run_single_query(
+        self, query: str, top_k: int, require_meta=False
+    ) -> Union[str, Tuple[str, List[dict]]]:
         logger.debug(f"Search query: {query}")
         google_serper = GoogleSerperAPIWrapper()
         search_results = google_serper._google_serper_api_results(query)
@@ -138,7 +148,7 @@
             title = search_results["organic"][0]["title"]
             link = search_results["organic"][0]["link"]
 
-            response = "Answer: " + answer 
+            response = "Answer: " + answer
             meta = [{"Document": answer, "Source": link}]
             if require_meta:
                 return response, meta
@@ -176,19 +186,19 @@
                 return ["No good Google Search Result was found"]
 
         result = []
-<<<<<<< HEAD
+
+        meta = []
         for i in range(len(search_results["organic"][:top_k])):
-=======
-        meta = []
-        for i in range(len(search_results["organic"][:10])):
->>>>>>> 0be69210
             r = search_results["organic"][i]
-            single_result = (
-                r["title"] + r["snippet"]
-            )
+            single_result = r["title"] + r["snippet"]
 
             result.append(single_result)
-            meta.append({"Document": "Description: " + r["title"] + r["snippet"], "Source": r["link"]})
+            meta.append(
+                {
+                    "Document": "Description: " + r["title"] + r["snippet"],
+                    "Source": r["link"],
+                }
+            )
         full_result = "\n".join(result)
 
         # answer = " ".join(snippets)
@@ -236,8 +246,12 @@
                 + "\n"
             )
             if need_meta:
-                metadata.append({'Document': doc.page_content,
-                "Source": doc.metadata.get("source", "")})
+                metadata.append(
+                    {
+                        "Document": doc.page_content,
+                        "Source": doc.metadata.get("source", ""),
+                    }
+                )
 
         if need_meta:
             return result, metadata
