[tool.poetry]
name = "sherpa-ai"
version = "0.1.1"
description = "Sherpa: AI-augmented thinking companion"
authors = []
readme = "README.md"
repository = "https://github.com/Aggregate-Intellect/sherpa"

[tool.poetry.dependencies]
python = "^3.9"
langchain = "0.0.205"
python-dotenv = "^1.0.0"
unstructured = "^0.10.11"
openai = "^0.28.0"
chromadb = "^0.4.8"
tiktoken = "^0.4.0"
pinecone-client = "^2.2.2"
beautifulsoup4 = "4.12.2"
markdown = ">=3.4.4,<3.5.0"
loguru = ">=0.7.0,<0.8.0"
pypdf2 = "^3.0.1"
<<<<<<< HEAD
boto3 = "^1.28.77"
=======
pypdf = "^3.17.0"
>>>>>>> 4b896f4c



[tool.poetry.group.test.dependencies]
pytest = "7.4.0"
pytest-cov = "^4.1.0"


[tool.poetry.group.lint.dependencies]
black = "23.7.0"
flake8 = "6.1.0"
isort = "5.12.0"
flake8-pyproject = "1.2.3"

[build-system]
requires = ["poetry-core"]
build-backend = "poetry.core.masonry.api"

[tool.pytest.ini_options]
pythonpath = [
  "."
]

[tool.black]
line-length = 88

[tool.flake8]
max-line-length = 88
ignore  = ['F401', 'W503']
per-file-ignores = [
    'bolt_app.py:E402',
]

[tool.isort]
profile = "black"
skip_gitignore = true<|MERGE_RESOLUTION|>--- conflicted
+++ resolved
@@ -18,12 +18,8 @@
 beautifulsoup4 = "4.12.2"
 markdown = ">=3.4.4,<3.5.0"
 loguru = ">=0.7.0,<0.8.0"
-pypdf2 = "^3.0.1"
-<<<<<<< HEAD
 boto3 = "^1.28.77"
-=======
 pypdf = "^3.17.0"
->>>>>>> 4b896f4c
 
 
 
