[tool.poetry]
name = "sherpa-ai"
version = "0.2.0"
description = "Sherpa: AI-augmented thinking companion"
authors = []
readme = "README.md"
repository = "https://github.com/Aggregate-Intellect/sherpa"

[tool.poetry.dependencies]
python = "^3.9"
langchain = "0.0.332"
python-dotenv = "^1.0.0"
unstructured = "^0.10.11"
openai = "^0.28.0"
chromadb = "^0.4.8"
tiktoken = "^0.4.0"
pinecone-client = "^2.2.2"
beautifulsoup4 = "4.12.2"
markdown = ">=3.4.4,<3.5.0"
loguru = ">=0.7.0,<0.8.0"
boto3 = "^1.28.77"
pypdf = "^3.17.0"
transformers = "^4.35.2"
pydantic = "^2.5.3"
hydra-core = "^1.3.2"
<<<<<<< HEAD
faiss-cpu = "^1.7.4"


=======
word2number = "^1.1"
spacy = "^3.7.4"
>>>>>>> 07d88483


[tool.poetry.group.test.dependencies]
pytest = "7.4.0"
pytest-cov = "^4.1.0"


[tool.poetry.group.lint.dependencies]
black = "23.7.0"
flake8 = "6.1.0"
isort = "5.12.0"
flake8-pyproject = "1.2.3"

[build-system]
requires = ["poetry-core"]
build-backend = "poetry.core.masonry.api"

[tool.pytest.ini_options]
pythonpath = [
  "."
]
markers = [
  "external_api:  this test calls 3rd party APIs"
]

[tool.black]
line-length = 88

[tool.flake8]
max-line-length = 88
ignore  = ['F401', 'W503']
per-file-ignores = [
    'bolt_app.py:E402',
]

[tool.isort]
profile = "black"
skip_gitignore = true<|MERGE_RESOLUTION|>--- conflicted
+++ resolved
@@ -23,14 +23,9 @@
 transformers = "^4.35.2"
 pydantic = "^2.5.3"
 hydra-core = "^1.3.2"
-<<<<<<< HEAD
 faiss-cpu = "^1.7.4"
-
-
-=======
 word2number = "^1.1"
 spacy = "^3.7.4"
->>>>>>> 07d88483
 
 
 [tool.poetry.group.test.dependencies]
